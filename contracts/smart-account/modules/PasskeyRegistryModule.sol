// SPDX-License-Identifier: MIT
pragma solidity >=0.8.17;

import {BaseAuthorizationModule} from "./BaseAuthorizationModule.sol";
import {UserOperation} from "@account-abstraction/contracts/interfaces/UserOperation.sol";
import {Base64} from "@openzeppelin/contracts/utils/Base64.sol";
import {Secp256r1, PassKeyId} from "./PasskeyValidationModules/Secp256r1.sol";

/**
 * @title Passkey ownership Authorization module for Biconomy Smart Accounts.
 * @dev Compatible with Biconomy Modular Interface v 0.2
 *         - It allows to validate user operations signed by passkeys.
 *         - One owner per Smart Account.
 *         For Smart Contract Owners check SmartContractOwnership module instead
 * @author Aman Raj - <aman.raj@biconomy.io>
 */

contract PasskeyRegistryModule is BaseAuthorizationModule {
    string public constant NAME = "PassKeys Ownership Registry Module";
    string public constant VERSION = "0.2.0";

    mapping(address => PassKeyId) public smartAccountPassKeys;

    error NoPassKeyRegisteredForSmartAccount(address smartAccount);
    error AlreadyInitedForSmartAccount(address smartAccount);

    /**
     * @dev Initializes the module for a Smart Account.
     * Should be used at a time of first enabling the module for a Smart Account.
     * @param _pubKeyX The x coordinate of the public key.
     * @param _pubKeyY The y coordinate of the public key.
     * @param _keyId The keyId of the Smart Account.
     * @return address of the module.
     */
    function initForSmartAccount(
        uint256 _pubKeyX,
        uint256 _pubKeyY,
        string calldata _keyId
    ) external returns (address) {
        if (
            smartAccountPassKeys[msg.sender].pubKeyX != 0 &&
            smartAccountPassKeys[msg.sender].pubKeyY != 0
        ) revert AlreadyInitedForSmartAccount(msg.sender);
        smartAccountPassKeys[msg.sender] = PassKeyId(
            _pubKeyX,
            _pubKeyY,
            _keyId
        );
        return address(this);
    }

    /**
     * @dev validates userOperation
     * @param userOp User Operation to be validated.
     * @param userOpHash Hash of the User Operation to be validated.
     * @return sigValidationResult 0 if signature is valid, SIG_VALIDATION_FAILED otherwise.
     */
    function validateUserOp(
        UserOperation calldata userOp,
        bytes32 userOpHash
    ) external view virtual returns (uint256) {
        return _validateSignature(userOp, userOpHash);
    }

<<<<<<< HEAD
    function _validateSignature(
        UserOperation calldata userOp,
        bytes32 userOpHash
    ) internal view virtual returns (uint256 sigValidationResult) {
        (bytes memory passkeySignature, ) = abi.decode(
            userOp.signature,
            (bytes, address)
        );
        if (_verifySignature(userOpHash, passkeySignature)) {
            return 0;
        }
        return SIG_VALIDATION_FAILED;
    }

=======
>>>>>>> 3bf128e9
    function isValidSignature(
        bytes32 signedDataHash,
        bytes memory moduleSignature
    ) public view virtual override returns (bytes4) {
        return isValidSignatureForAddress(signedDataHash, moduleSignature);
    }

    function isValidSignatureForAddress(
        bytes32 signedDataHash,
        bytes memory moduleSignature
    ) public view virtual returns (bytes4) {
        if (_verifySignature(signedDataHash, moduleSignature)) {
            return EIP1271_MAGIC_VALUE;
        }
        return bytes4(0xffffffff);
    }

    function _verifySignature(
        bytes32 userOpDataHash,
        bytes memory moduleSignature
    ) internal view returns (bool) {
        (
            bytes32 keyHash,
            uint256 sigx,
            uint256 sigy,
            bytes memory authenticatorData,
            string memory clientDataJSONPre,
            string memory clientDataJSONPost
        ) = abi.decode(
                moduleSignature,
                (bytes32, uint256, uint256, bytes, string, string)
            );
        (keyHash);
        string memory opHashBase64 = Base64.encode(
            bytes.concat(userOpDataHash)
        );
        string memory clientDataJSON = string.concat(
            clientDataJSONPre,
            opHashBase64,
            clientDataJSONPost
        );
        bytes32 clientHash = sha256(bytes(clientDataJSON));
        bytes32 sigHash = sha256(bytes.concat(authenticatorData, clientHash));

        PassKeyId memory passKey = smartAccountPassKeys[msg.sender];
        if (passKey.pubKeyX == 0 && passKey.pubKeyY == 0)
            revert NoPassKeyRegisteredForSmartAccount(msg.sender);
        return Secp256r1.verify(passKey, sigx, sigy, uint256(sigHash));
    }

    function _validateSignature(
        UserOperation calldata userOp,
        bytes32 userOpHash
    ) internal view virtual returns (uint256 sigValidationResult) {
        if (_verifySignature(userOpHash, userOp.signature)) {
            return 0;
        }
        return SIG_VALIDATION_FAILED;
    }
}<|MERGE_RESOLUTION|>--- conflicted
+++ resolved
@@ -62,7 +62,6 @@
         return _validateSignature(userOp, userOpHash);
     }
 
-<<<<<<< HEAD
     function _validateSignature(
         UserOperation calldata userOp,
         bytes32 userOpHash
@@ -77,8 +76,6 @@
         return SIG_VALIDATION_FAILED;
     }
 
-=======
->>>>>>> 3bf128e9
     function isValidSignature(
         bytes32 signedDataHash,
         bytes memory moduleSignature
