// SPDX-License-Identifier: MIT
pragma solidity ^0.8.23;

import {BaseAuthorizationModule} from "./BaseAuthorizationModule.sol";
import {UserOperation} from "@account-abstraction/contracts/interfaces/UserOperation.sol";
import {ECDSA} from "@openzeppelin/contracts/utils/cryptography/ECDSA.sol";
import {IAccountRecoveryModule} from "../interfaces/IAccountRecoveryModule.sol";
import {ISmartAccount} from "../interfaces/ISmartAccount.sol";
import {Enum} from "../common/Enum.sol";

/**
 * @title Account Recovery module for Biconomy Smart Accounts.
 * @dev Compatible with Biconomy Modular Interface v 0.1
 *         - It allows the submission and execution of recovery requests
 *         - EOA guardians only
 *         - For security reasons the guardian's address is not stored,
 *           instead, its signature over CONTROL_HASH is used
 *         - Security delay is always applied to new guardians and recovery requests
 *         - It is highly recommended to not set security delay to 0
 * @dev For the validation stage (validateUserOp) can not use custom errors
 * as EntryPoint contract doesn't support custom error messages within its
 * 'try IAccount(sender).validateUserOp catch Error' expression
 * so it becomes more difficult to debug validateUserOp if it uses custom errors
 * For the execution methods custom errors are used
 *
 * @author Fil Makarov - <filipp.makarov@biconomy.io>
 * based on https://vitalik.ca/general/2021/01/11/recovery.html by Vitalik Buterin
 */

contract AccountRecoveryModule is
    BaseAuthorizationModule,
    IAccountRecoveryModule
{
    using ECDSA for bytes32;

    string public constant NAME = "Account Recovery Module";
    string public constant VERSION = "1.0.0";

    // execute(address,uint256,bytes)
    bytes4 public immutable EXECUTE_SELECTOR;
    // execute_ncC(address,uint256,bytes)
    bytes4 public immutable EXECUTE_OPTIMIZED_SELECTOR;
    // Hash to be signed by guardians to make a guardianId
    string public constant CONTROL_MESSAGE = "ACC_RECOVERY_SECURE_MSG";

    uint256 private constant MODULE_SIGNATURE_OFFSET = 96;

    // guardianID => (smartAccount => TimeFrame)
    // guardianID = keccak256(signature over CONTROL_HASH)
    // complies with associated storage rules
    // see https://eips.ethereum.org/EIPS/eip-4337#storage-associated-with-an-address
    // see https://docs.soliditylang.org/en/v0.8.15/internals/layout_in_storage.html#mappings-and-dynamic-arrays
    mapping(bytes32 => mapping(address => TimeFrame)) internal _guardians;

    mapping(address => SaSettings) internal _smartAccountSettings;

    mapping(address => RecoveryRequest) internal _smartAccountRequests;

    constructor(bytes4 executeSelector, bytes4 executeOptimizedSelector) {
        EXECUTE_SELECTOR = executeSelector;
        EXECUTE_OPTIMIZED_SELECTOR = executeOptimizedSelector;
    }

    /**
     * @dev Initializes the module for a Smart Account.
     * Can only be used at a time of first enabling the module for a Smart Account.
     * @param guardians the list of guardians
     * @param timeFrames validity timeframes for guardians
     * @param recoveryThreshold how many guardians' signatures are required to authorize recovery request
     * @param securityDelay amount of time required to pass between the submission of the recovery request
     * and its execution
     * @dev no need for explicit check `length == 0` as it is covered by `recoveryThreshold > length` and
     * `recoveryThreshold == 0` cheks. So length can never be 0 while recoveryThreshold is not 0
     */
    function initForSmartAccount(
        bytes32[] calldata guardians,
        TimeFrame[] memory timeFrames,
        uint8 recoveryThreshold,
        uint24 securityDelay,
        uint8 recoveriesAllowed
    ) external returns (address) {
        uint256 length = guardians.length;
        if (_smartAccountSettings[msg.sender].guardiansCount > 0)
            revert AlreadyInitedForSmartAccount(msg.sender);
        if (recoveryThreshold > length)
            revert ThresholdTooHigh(recoveryThreshold, length);
        if (recoveryThreshold == 0) revert ZeroThreshold();
        if (recoveriesAllowed == 0) revert ZeroAllowedRecoveries();
        if (length != timeFrames.length) revert InvalidAmountOfGuardianParams();
        _smartAccountSettings[msg.sender] = SaSettings(
            uint8(length),
            recoveryThreshold,
            securityDelay,
            recoveriesAllowed
        );
        for (uint256 i; i < length; ) {
            if (guardians[i] == bytes32(0)) revert ZeroGuardian();
            if (_guardians[guardians[i]][msg.sender].validUntil != 0)
                revert GuardianAlreadySet(guardians[i], msg.sender);
            if (timeFrames[i].validUntil == 0)
                timeFrames[i].validUntil = type(uint48).max;
            if (timeFrames[i].validUntil < timeFrames[i].validAfter)
                revert InvalidTimeFrame(
                    timeFrames[i].validUntil,
                    timeFrames[i].validAfter
                );
            if (timeFrames[i].validUntil < block.timestamp)
                revert ExpiredValidUntil(timeFrames[i].validUntil);

            _guardians[guardians[i]][msg.sender] = timeFrames[i];
            emit GuardianAdded(msg.sender, guardians[i], timeFrames[i]);
            unchecked {
                ++i;
            }
        }
        return address(this);
    }

    /**
     * @dev validates userOps to submit and execute recovery requests
     *     - if securityDelay is 0, it allows to execute the request immediately
     *     - if securityDelay is non 0, the request is submitted and stored on-chain
     *     - if userOp.callData matches the callData of the request already submitted,
     *     - and the security delay has passed, it allows to execute the request
     * @param userOp User Operation to be validated.
     * @param userOpHash Hash of the User Operation to be validated.
     * @return validation data (sig validation result + validUntil + validAfter)
     */
    function validateUserOp(
        UserOperation calldata userOp,
        bytes32 userOpHash
    ) external virtual returns (uint256) {
        address smartAccount = userOp.sender;
        // even validating userOps not allowed for smartAccounts with 0 recoveries left
        if (_smartAccountSettings[smartAccount].recoveriesLeft == 0)
            revert("AccRecovery: No recoveries left");

        // if there is already a request added for this userOp.callData, return validation data
        if (
            keccak256(userOp.callData) ==
<<<<<<< HEAD
            _smartAccountRequests[smartAccount].callDataHash
        ) return _validatePreSubmittedRequestExecution(smartAccount);
=======
            _smartAccountRequests[msg.sender].callDataHash
        ) {
            uint48 reqValidAfter = _smartAccountRequests[msg.sender]
                .requestTimestamp +
                _smartAccountSettings[msg.sender].securityDelay;
            delete _smartAccountRequests[msg.sender];
            return
                VALIDATION_SUCCESS |
                (0 << 160) | // validUntil = 0 is converted to max uint48 in EntryPoint
                (uint256(reqValidAfter) << (160 + 48));
        }

        // otherwise we need to check all the signatures first
        uint256 requiredSignatures = _smartAccountSettings[userOp.sender]
            .recoveryThreshold;
        if (requiredSignatures == 0) revert("AccRecovery: Threshold not set");

        bytes calldata moduleSignature = userOp
            .signature[MODULE_SIGNATURE_OFFSET:];

        require(
            moduleSignature.length >= requiredSignatures * 2 * 65,
            "AccRecovery: Invalid Sigs Length"
        );

        address lastGuardianAddress;
        address currentGuardianAddress;
        bytes memory currentGuardianSig;
        uint48 latestValidAfter;
        uint48 earliestValidUntil = type(uint48).max;
        bytes32 userOpHashSigned = userOpHash.toEthSignedMessageHash();

        for (uint256 i; i < requiredSignatures; ) {
            {
                // even indexed signatures are signatures over userOpHash
                // every signature is 65 bytes long and they are packed into moduleSignature
                address currentUserOpSignerAddress = userOpHashSigned.recover(
                    moduleSignature[2 * i * 65:(2 * i + 1) * 65]
                );

                // odd indexed signatures are signatures over CONTROL_HASH used to calculate guardian id
                currentGuardianSig = moduleSignature[(2 * i + 1) * 65:(2 *
                    i +
                    2) * 65];

                currentGuardianAddress = keccak256(
                    abi.encodePacked(CONTROL_MESSAGE, userOp.sender)
                ).toEthSignedMessageHash().recover(currentGuardianSig);
>>>>>>> f07cc615

        // Check if it is a userOp to submit a request or to immediately execute the request
        // anything except adding a new request to this module is allowed only if securityDelay is 0
        // which means user explicitly allowed to execute an operation immediately
        // guardians signatures are also validated at this point
        if (
            bytes4(userOp.callData[0:4]) != EXECUTE_OPTIMIZED_SELECTOR &&
            bytes4(userOp.callData[0:4]) != EXECUTE_SELECTOR
        ) revert("AccRecovery: Wrong exec selector");

        (address dest, uint256 callValue, bytes memory innerCallData) = abi
            .decode(
                userOp.callData[4:], // skip selector
                (address, uint256, bytes)
            );
        bytes4 innerSelector;
        assembly {
            innerSelector := mload(add(innerCallData, 0x20))
        }

        bool isValidAddingRequestUserOp = (innerSelector ==
            this.submitRecoveryRequest.selector) &&
            (dest == address(this)) &&
            callValue == 0;
        if (isValidAddingRequestUserOp)
            _validateRequestToBeAdded(innerCallData);

        bool isValidRecoveryExecutionUserOp = (innerSelector ==
            this.executeRecovery.selector &&
            dest == address(this) &&
            _smartAccountSettings[smartAccount].securityDelay == 0);

        if (isValidAddingRequestUserOp != isValidRecoveryExecutionUserOp) {
            //exactly one should be true
            return
                _validateGuardiansSignatures(
                    smartAccount,
                    userOp.signature[96:],
                    userOpHash
                );
        } else {
            // not using custom error here because of how EntryPoint handles the revert data for the validation failure
            revert("AccRecovery: Wrong userOp");
        }
    }

    /**
     * @dev Adds guardian for a Smart Account (msg.sender)
     * Should be called by the Smart Account
     * @param guardian guardian to add
     * @param validUntil guardian validity end timestamp
     * @param validAfter guardian validity start timestamp
     */
    function addGuardian(
        bytes32 guardian,
        uint48 validUntil,
        uint48 validAfter
    ) external {
        if (guardian == bytes32(0)) revert ZeroGuardian();
        if (_guardians[guardian][msg.sender].validUntil != 0)
            revert GuardianAlreadySet(guardian, msg.sender);
        (validUntil, validAfter) = _checkAndAdjustValidUntilValidAfter(
            validUntil,
            validAfter
        );
        _guardians[guardian][msg.sender] = TimeFrame(validUntil, validAfter);
        ++_smartAccountSettings[msg.sender].guardiansCount;
        emit GuardianAdded(
            msg.sender,
            guardian,
            TimeFrame(validUntil, validAfter)
        );
    }

    /**
     * @dev Replaces guardian for a Smart Account (msg.sender)
     * Deletes the replaced guardian and adds the new one
     * The new guardian will be valid not earlier than now+securityDelay
     * @param guardian guardian to replace
     * @param newGuardian new guardian to add
     * @param validUntil new guardian validity end timestamp
     * @param validAfter new guardian validity start timestamp
     */
    function replaceGuardian(
        bytes32 guardian,
        bytes32 newGuardian,
        uint48 validUntil,
        uint48 validAfter
    ) external {
        if (_guardians[guardian][msg.sender].validUntil == 0)
            revert GuardianNotSet(guardian, msg.sender);
        if (guardian == newGuardian) revert GuardiansAreIdentical();
        if (newGuardian == bytes32(0)) revert ZeroGuardian();

        // remove guardian
        delete _guardians[guardian][msg.sender];
        emit GuardianRemoved(msg.sender, guardian);

        (validUntil, validAfter) = _checkAndAdjustValidUntilValidAfter(
            validUntil,
            validAfter
        );

        _guardians[newGuardian][msg.sender] = TimeFrame(validUntil, validAfter);
        // don't increment guardiansCount as we haven't decremented it when deleting previous one
        emit GuardianAdded(
            msg.sender,
            newGuardian,
            TimeFrame(
                validUntil == 0 ? type(uint48).max : validUntil,
                validAfter
            )
        );
    }

    /**
     * @dev Removes guardian for a Smart Account (msg.sender)
     * Should be called by the Smart Account
     * @param guardian guardian to remove
     */
    function removeGuardian(bytes32 guardian) external {
        if (_guardians[guardian][msg.sender].validUntil == 0)
            revert GuardianNotSet(guardian, msg.sender);
        _removeGuardianAndChangeTresholdIfNeeded(guardian, msg.sender);
    }

    /**
     * @dev Removes the expired guardian for a Smart Account
     * Can be called  by anyone. Allows clearing expired guardians automatically
     * and maintain the list of guardians actual
     * @param guardian guardian to remove
     */
    function removeExpiredGuardian(
        bytes32 guardian,
        address smartAccount
    ) external {
        uint48 validUntil = _guardians[guardian][smartAccount].validUntil;
        if (validUntil == 0) revert GuardianNotSet(guardian, smartAccount);
        if (validUntil >= block.timestamp)
            revert GuardianNotExpired(guardian, smartAccount);
        _removeGuardianAndChangeTresholdIfNeeded(guardian, smartAccount);
    }

    /**
     * @dev Changes guardian validity timeframes for the Smart Account (msg.sender)
     * @param guardian guardian to change
     * @param validUntil guardian validity end timestamp
     * @param validAfter guardian validity start timestamp
     */
    function changeGuardianParams(
        bytes32 guardian,
        uint48 validUntil,
        uint48 validAfter
    ) external {
        if (_guardians[guardian][msg.sender].validUntil == 0)
            revert GuardianNotSet(guardian, msg.sender);
        (validUntil, validAfter) = _checkAndAdjustValidUntilValidAfter(
            validUntil,
            validAfter
        );
        _guardians[guardian][msg.sender] = TimeFrame(validUntil, validAfter);
        emit GuardianChanged(
            msg.sender,
            guardian,
            TimeFrame(validUntil, validAfter)
        );
    }

    function resetModuleForCaller(bytes32[] memory guardians) external {
        uint256 length = guardians.length;
        for (uint256 i; i < length; ) {
            bytes32 guardian = guardians[i];
            if (_guardians[guardian][msg.sender].validUntil == 0)
                revert GuardianNotSet(guardian, msg.sender);
            _removeGuardianAndChangeTresholdIfNeeded(guardian, msg.sender);
            unchecked {
                ++i;
            }
        }
        if (_smartAccountSettings[msg.sender].guardiansCount > 0)
            revert ResetFailed(
                msg.sender,
                _smartAccountSettings[msg.sender].guardiansCount
            );
        delete _smartAccountSettings[msg.sender];
        delete _smartAccountRequests[msg.sender];
        emit ModuleReset(msg.sender);
    }

    /**
     * @dev Changes recovery threshold for a Smart Account (msg.sender)
     * Should be called by the Smart Account
     * @param newThreshold new recovery threshold
     */
    function setThreshold(uint8 newThreshold) external {
        if (newThreshold == 0) revert ZeroThreshold();
        if (newThreshold > _smartAccountSettings[msg.sender].guardiansCount)
            revert ThresholdTooHigh(
                newThreshold,
                _smartAccountSettings[msg.sender].guardiansCount
            );
        _smartAccountSettings[msg.sender].recoveryThreshold = newThreshold;
        emit ThresholdChanged(msg.sender, newThreshold);
    }

    /**
     * @dev Changes security delay for a Smart Account (msg.sender)
     * Should be called by the Smart Account
     * @param newSecurityDelay new security delay
     */
    function setSecurityDelay(uint24 newSecurityDelay) external {
        _smartAccountSettings[msg.sender].securityDelay = newSecurityDelay;
        emit SecurityDelayChanged(msg.sender, newSecurityDelay);
    }

    /**
     * @dev Changes how many allowed recoveries left for a Smart Account (msg.sender)
     * Should be called by the Smart Account
     * @param allowedRecoveries new security delay
     */
    function setAllowedRecoveries(uint8 allowedRecoveries) external {
        _smartAccountSettings[msg.sender].recoveriesLeft = allowedRecoveries;
        emit RecoveriesLeft(msg.sender, allowedRecoveries);
    }

    /**
     * @dev Returns guardian validity timeframes for the Smart Account
     * @param guardian guardian to get params for
     * @param smartAccount smartAccount to get params for
     * @return TimeFrame struct
     */
    function getGuardianParams(
        bytes32 guardian,
        address smartAccount
    ) external view returns (TimeFrame memory) {
        return _guardians[guardian][smartAccount];
    }

    /**
     * @dev Returns Smart Account settings
     * @param smartAccount smartAccount to get settings for
     * @return Smart Account Settings struct
     */
    function getSmartAccountSettings(
        address smartAccount
    ) external view returns (SaSettings memory) {
        return _smartAccountSettings[smartAccount];
    }

    /**
     * @dev Returns recovery request for a Smart Account
     * Only one request per Smart Account is stored at a time
     * @param smartAccount smartAccount to get recovery request for
     * @return RecoveryRequest struct
     */
    function getRecoveryRequest(
        address smartAccount
    ) external view returns (RecoveryRequest memory) {
        return _smartAccountRequests[smartAccount];
    }

    /**
     * @dev Submits recovery request for a Smart Account
     * Hash of the callData is stored on-chain along with the timestamp of the request submission
     * @param recoveryCallData callData of the recovery request
     */
    function submitRecoveryRequest(bytes calldata recoveryCallData) public {
        if (recoveryCallData.length == 0) revert EmptyRecoveryCallData();
        if (_smartAccountRequests[msg.sender].callDataHash != bytes32(0))
            revert RecoveryRequestAlreadyExists(
                msg.sender,
                _smartAccountRequests[msg.sender].callDataHash
            );

        _smartAccountRequests[msg.sender] = RecoveryRequest(
            keccak256(recoveryCallData),
            uint48(block.timestamp)
        );
        emit RecoveryRequestSubmitted(msg.sender, recoveryCallData);
    }

    /**
     * @dev Executes recovery request for a Smart Account (msg.sender)
     * Should be called by the Smart Account
     * SA.execute => AccRecovery.executeRecovery
     * Decrements recoveries left, and if 0 left, no userOps will be validated by this module
     * It forces user to perform an explicit action:
     *      - If user wants same guardians to be able to recover the account again,
     *      they have to call setAllowedRecoveries() => NOT RECOMMENDED
     *     - If user wants to change guardians, they have to
     *          -- remove/replace guardians + adjust threshold + setAllowedRecoveries()
     *          or
     *          -- clear all guardians + re-init the module => RECOMMENDED
     * @param to destination address
     * @param value value to send
     * @param data callData to execute
     */
    function executeRecovery(
        address to,
        uint256 value,
        bytes calldata data
    ) public {
        delete _smartAccountRequests[msg.sender];
        emit RecoveriesLeft(
            msg.sender,
            --_smartAccountSettings[msg.sender].recoveriesLeft
        );
        (bool success, bytes memory retData) = ISmartAccount(msg.sender)
            .execTransactionFromModuleReturnData(
                to,
                value,
                data,
                Enum.Operation.Call
            );
        if (!success) revert RecoveryExecutionFailed(msg.sender, retData);
        emit RecoveryExecuted(
            msg.sender,
            to,
            value,
            data,
            _smartAccountSettings[msg.sender].recoveriesLeft
        );
    }

    /**
     * @dev renounces existing recovery request for a Smart Account (msg.sender)
     * Should be called by the Smart Account
     * Can be used during the security delay to cancel the request
     */
    function renounceRecoveryRequest() public {
        delete _smartAccountRequests[msg.sender];
        emit RecoveryRequestRenounced(msg.sender);
    }

    /**
     * @dev Not supported here
     */
    function isValidSignature(
        bytes32,
        bytes memory
    ) public view virtual override returns (bytes4) {
        return 0xffffffff; // not supported
    }

    /**
     * @dev Not supported here
     */
    function isValidSignatureUnsafe(
        bytes32,
        bytes memory
    ) public view virtual override returns (bytes4) {
        return 0xffffffff; // not supported
    }

    /**
     * @dev Internal method to remove guardian and adjust threshold if needed
     * It is needed when after removing guardian, the threshold becomes higher than
     * the number of guardians
     * @param guardian guardian to remove
     * @param smartAccount smartAccount to remove guardian from
     */
    function _removeGuardianAndChangeTresholdIfNeeded(
        bytes32 guardian,
        address smartAccount
    ) internal {
        delete _guardians[guardian][smartAccount];
        --_smartAccountSettings[smartAccount].guardiansCount;
        emit GuardianRemoved(smartAccount, guardian);
        // if number of guardians became less than threshold, lower the threshold
        if (
            _smartAccountSettings[smartAccount].guardiansCount <
            _smartAccountSettings[smartAccount].recoveryThreshold
        ) {
            _smartAccountSettings[smartAccount].recoveryThreshold--;
            emit ThresholdChanged(
                smartAccount,
                _smartAccountSettings[smartAccount].recoveryThreshold
            );
        }
    }

    /**
     * @dev Returns validation data based on the timestamp
     * when the request becomes valid
     * So the validAfter of the return (validation data) is the
     * timestamp of the request submission + securityDelay
     * So the request can be executed only after the security delay
     * @param smartAccount Smart Account being recovered
     */
    function _validatePreSubmittedRequestExecution(
        address smartAccount
    ) internal view returns (uint256) {
        uint48 reqValidAfter = _smartAccountRequests[smartAccount]
            .requestTimestamp +
            _smartAccountSettings[smartAccount].securityDelay;
        return
            VALIDATION_SUCCESS |
            (0 << 160) | // validUntil = 0 is converted to max uint48 in EntryPoint
            (uint256(reqValidAfter) << (160 + 48));
    }

    /**
     * @dev Checks if the request to be added is valid
     * The valid request should use SA.execute => this.executeRecovery flow
     * @param innerCallData callData of the request
     */
    function _validateRequestToBeAdded(
        bytes memory innerCallData
    ) internal view {
        bytes4 expectedExecuteSelector;
        address expectedThisAddress;
        assembly {
            //32(memory bytes array length) + 4(submitRecoveryRequest selector) + 32(offset) + 32(length)
            expectedExecuteSelector := mload(add(innerCallData, 0x64))
            expectedThisAddress := mload(add(innerCallData, 0x68))
        }
        if (
            expectedExecuteSelector != EXECUTE_SELECTOR &&
            expectedExecuteSelector != EXECUTE_OPTIMIZED_SELECTOR
        ) {
            revert("AccRecovery: WRR01"); //Wrong Recovery Request 01 = wrong execute selector in the request
        }
        if (expectedThisAddress != address(this)) {
            revert("AccRecovery: WRR02"); //Wrong Recovery Request 02 = call should be to this contract
        }
        bytes4 expectedExecuteRecoverySelector;
        uint256 executeRecoveryCallDataOffset;

        assembly {
            executeRecoveryCallDataOffset := mload(add(innerCallData, 0xa8))
            expectedExecuteRecoverySelector := mload(
                add(
                    innerCallData,
                    add(
                        //executeRecovery callData start position
                        add(
                            0x68, //position where execute() arguments start
                            executeRecoveryCallDataOffset //offset where executeRecovery callData bytes array start
                        ),
                        //skip length
                        0x20
                    )
                )
            )
        }
        if (expectedExecuteRecoverySelector != this.executeRecovery.selector) {
            revert("AccRecovery: WRR03"); //Wrong Recovery Request 03 = wrong executeRecovery selector in the request
        }
    }

    /**
     * @dev Validates guardians signatures
     * @param smartAccount Smart Account being recovered
     * @param moduleSignature cleaned signature
     * @param userOpHash hash of the userOp
     * @return validation data (sig validation result + validUntil + validAfter)
     */
    function _validateGuardiansSignatures(
        address smartAccount,
        bytes calldata moduleSignature,
        bytes32 userOpHash
    ) internal view returns (uint256) {
        uint256 requiredSignatures = _smartAccountSettings[smartAccount]
            .recoveryThreshold;
        if (requiredSignatures == 0) revert("AccRecovery: Threshold not set");

        require(
            moduleSignature.length >= requiredSignatures * 2 * 65,
            "AccRecovery: Invalid Sigs Length"
        );

        address lastGuardianAddress;
        address currentGuardianAddress;
        bytes memory currentGuardianSig;
        uint48 latestValidAfter;
        uint48 earliestValidUntil = type(uint48).max;
        bytes32 userOpHashSigned = userOpHash.toEthSignedMessageHash();

        for (uint256 i; i < requiredSignatures; ) {
            {
                // even indexed signatures are signatures over userOpHash
                // every signature is 65 bytes long and they are packed into moduleSignature
                address currentUserOpSignerAddress = userOpHashSigned.recover(
                    moduleSignature[2 * i * 65:(2 * i + 1) * 65]
                );

                // odd indexed signatures are signatures over CONTROL_HASH used to calculate guardian id
                currentGuardianSig = moduleSignature[(2 * i + 1) * 65:(2 *
                    i +
                    2) * 65];

                currentGuardianAddress = keccak256(
                    abi.encodePacked(CONTROL_MESSAGE, smartAccount)
                ).toEthSignedMessageHash().recover(currentGuardianSig);

                if (currentUserOpSignerAddress != currentGuardianAddress) {
                    return SIG_VALIDATION_FAILED;
                }
            }

            bytes32 currentGuardian = keccak256(currentGuardianSig);

            TimeFrame memory guardianTimeFrame = _guardians[currentGuardian][
                smartAccount
            ];

            // validUntil == 0 means the `currentGuardian` has not been set as guardian
            // for the smartAccount
            // validUntil can never be 0 as it is set to type(uint48).max in initForSmartAccount
            if (guardianTimeFrame.validUntil == 0) {
                return SIG_VALIDATION_FAILED;
            }

            // gas efficient way to ensure all guardians are unique
            // requires from dapp to sort signatures before packing them into bytes
            if (currentGuardianAddress <= lastGuardianAddress)
                revert("AccRecovery: NotUnique/BadOrder");

            // detect the common validity window for all the guardians
            // if at least one guardian is not valid yet or expired
            // the whole userOp will be invalidated at the EntryPoint
            if (guardianTimeFrame.validUntil < earliestValidUntil) {
                earliestValidUntil = guardianTimeFrame.validUntil;
            }
            if (guardianTimeFrame.validAfter > latestValidAfter) {
                latestValidAfter = guardianTimeFrame.validAfter;
            }
            lastGuardianAddress = currentGuardianAddress;

            unchecked {
                ++i;
            }
        }
        return
            VALIDATION_SUCCESS | //consider this userOp valid within the timeframe
            (uint256(earliestValidUntil) << 160) |
            (uint256(latestValidAfter) << (160 + 48));
    }

    /**
     * @dev Internal method to check and adjust validUntil and validAfter
     * @dev if validUntil is 0, guardian is considered active forever
     * Thus we put type(uint48).max as value for validUntil in this case,
     * so the calldata itself doesn't need to contain this big value and thus
     * txn is cheaper.
     * we need to explicitly change 0 to type(uint48).max, so the algorithm of intersecting
     * validUntil's and validAfter's for several guardians works correctly
     * @dev if validAfter is less then now + securityDelay, it is set to now + securityDelay
     * as for security reasons new guardian is only active after securityDelay
     * validAfter is always gte now+securityDelay
     * and validUntil is always gte validAfter
     * thus we do not need to check than validUntil is gte now
     * @param validUntil guardian validity end timestamp
     * @param validAfter guardian validity start timestamp
     */
    function _checkAndAdjustValidUntilValidAfter(
        uint48 validUntil,
        uint48 validAfter
    ) internal view returns (uint48, uint48) {
        if (validUntil == 0) validUntil = type(uint48).max;
        uint48 minimalSecureValidAfter = uint48(
            block.timestamp + _smartAccountSettings[msg.sender].securityDelay
        );
        validAfter = validAfter < minimalSecureValidAfter
            ? minimalSecureValidAfter
            : validAfter;
        if (validUntil < validAfter)
            revert InvalidTimeFrame(validUntil, validAfter);
        return (validUntil, validAfter);
    }
}<|MERGE_RESOLUTION|>--- conflicted
+++ resolved
@@ -138,59 +138,8 @@
         // if there is already a request added for this userOp.callData, return validation data
         if (
             keccak256(userOp.callData) ==
-<<<<<<< HEAD
             _smartAccountRequests[smartAccount].callDataHash
         ) return _validatePreSubmittedRequestExecution(smartAccount);
-=======
-            _smartAccountRequests[msg.sender].callDataHash
-        ) {
-            uint48 reqValidAfter = _smartAccountRequests[msg.sender]
-                .requestTimestamp +
-                _smartAccountSettings[msg.sender].securityDelay;
-            delete _smartAccountRequests[msg.sender];
-            return
-                VALIDATION_SUCCESS |
-                (0 << 160) | // validUntil = 0 is converted to max uint48 in EntryPoint
-                (uint256(reqValidAfter) << (160 + 48));
-        }
-
-        // otherwise we need to check all the signatures first
-        uint256 requiredSignatures = _smartAccountSettings[userOp.sender]
-            .recoveryThreshold;
-        if (requiredSignatures == 0) revert("AccRecovery: Threshold not set");
-
-        bytes calldata moduleSignature = userOp
-            .signature[MODULE_SIGNATURE_OFFSET:];
-
-        require(
-            moduleSignature.length >= requiredSignatures * 2 * 65,
-            "AccRecovery: Invalid Sigs Length"
-        );
-
-        address lastGuardianAddress;
-        address currentGuardianAddress;
-        bytes memory currentGuardianSig;
-        uint48 latestValidAfter;
-        uint48 earliestValidUntil = type(uint48).max;
-        bytes32 userOpHashSigned = userOpHash.toEthSignedMessageHash();
-
-        for (uint256 i; i < requiredSignatures; ) {
-            {
-                // even indexed signatures are signatures over userOpHash
-                // every signature is 65 bytes long and they are packed into moduleSignature
-                address currentUserOpSignerAddress = userOpHashSigned.recover(
-                    moduleSignature[2 * i * 65:(2 * i + 1) * 65]
-                );
-
-                // odd indexed signatures are signatures over CONTROL_HASH used to calculate guardian id
-                currentGuardianSig = moduleSignature[(2 * i + 1) * 65:(2 *
-                    i +
-                    2) * 65];
-
-                currentGuardianAddress = keccak256(
-                    abi.encodePacked(CONTROL_MESSAGE, userOp.sender)
-                ).toEthSignedMessageHash().recover(currentGuardianSig);
->>>>>>> f07cc615
 
         // Check if it is a userOp to submit a request or to immediately execute the request
         // anything except adding a new request to this module is allowed only if securityDelay is 0
