// SPDX-License-Identifier: LGPL-3.0-only
pragma solidity 0.8.17;

contract BaseSmartAccountErrors {
    /**
     * @notice Throws at onlyEntryPoint when msg.sender is not an EntryPoint set for this Smart Account
     * @param caller address that tried to call onlyEntryPoint-protected method
     */
    error CallerIsNotAnEntryPoint(address caller);
}

contract FallbackManagerErrors {
    /**
     * @notice Throws if zero address has been provided as Fallback Handler address
     */
    error HandlerCannotBeZero();
}

contract SmartAccountErrors is BaseSmartAccountErrors {
    /**
     * @notice Throws if zero address has been provided as Entry Point address
     */
    error EntryPointCannotBeZero();

    /**
     * @notice Throws at mixedAuth when msg.sender is not an owner neither _self
     * @param caller address that tried to call mixedAuth-protected method
     */
    error MixedAuthFail(address caller);

    /**
     * @notice Throws if transfer of tokens failed
     * @param token token contract address
     * @param dest token transfer receiver
     * @param amount the amount of tokens in a failed transfer
     */
    error TokenTransferFailed(address token, address dest, uint256 amount);

    /**
     * @notice Throws if trying to change an owner of a SmartAccount to the zero address
     */
    error OwnerCannotBeZero();

    /**
     * @notice Throws if zero address has been provided as Base Implementation address
     */
    error BaseImplementationCannotBeZero();

    /**
     * @notice Throws if there is no code at implementationAddress
     * @param implementationAddress implementation address provided
     */
    error InvalidImplementation(address implementationAddress);

    /**
     * @notice Throws at onlyOwner when msg.sender is not an owner
     * @param caller address that tried to call onlyOwner method
     */
    error CallerIsNotOwner(address caller);

    /**
     * @notice Throws at _requireFromEntryPointOrOwner when msg.sender is not an EntryPoint neither an owner
     * @param caller address that tried to call _requireFromEntryPointOrOwner-protected method
     */
    error CallerIsNotEntryPointOrOwner(address caller);

    /**
     * @notice Throws at _requireFromEntryPointOrSelf when msg.sender is not an EntryPoint neither self
     * @param caller address that tried to call _requireFromEntryPointOrSelf-protected method
     */
    error CallerIsNotEntryPointOrSelf(address caller);

    /**
     * @notice Throws at _requireFromEntryPoint when msg.sender is not an EntryPoint
     * @param caller address that tried to call _requireFromEntryPoint-protected method
     */
    error CallerIsNotEntryPoint(address caller);

    /**
     * @notice Throws if trying to initialize a Smart Account that has already been initialized
     * @param smartAccount Smart Account Address
     */
    error AlreadyInitialized(address smartAccount);

    /**
     * @notice Throws if not enough gas is left at some point
     * @param gasLeft how much gas left at the moment of a check
     * @param gasRequired how much gas required to proceed
     */
    error NotEnoughGasLeft(uint256 gasLeft, uint256 gasRequired);

    /**
     * @notice Throws if not able to estimate gas
     * It can be when amount of gas and its price are both zero and at the same time
     * transaction has failed to be executed
     * @param targetTxGas gas required for target transaction
     * @param gasPrice gas price passed in Refund Info
     * @param success whether transaction has been executed successfully or not
     */
    error CanNotEstimateGas(
        uint256 targetTxGas,
        uint256 gasPrice,
        bool success
    );

    /**
     * @notice Throws if contract signature is provided in frong format
     * @param uintS s converted to uint256
     * @param contractSignatureLength length of a contract signature
     * @param signatureLength the whole signature length
     */
    error WrongContractSignatureFormat(
        uint256 uintS,
        uint256 contractSignatureLength,
        uint256 signatureLength
    );

    /**
     * @notice Throws when isValidSignature for the conrtact signature and data hash return differs from EIP1271 Magic Value
     * @param contractSignature the contract signature that has been verified
     */
    error WrongContractSignature(bytes contractSignature);

    /**
     * @notice Throws when the address that signed the data (restored from signature)
     * differs from the address we expected to sign the data (i.e. some authorized address)
     */
    error InvalidSignature();

    /**
     * @notice Throws when the transaction execution fails
     */
    error ExecutionFailed();

    /**
     * @notice Throws when if trying to transfer to zero address
     */
    error TransferToZeroAddressAttempt();

    /**
     * @notice Throws when data for executeBatchCall provided in wrong format (i.e. empty array or lengths mismatch)
     * @param destLength length of destination contracts array
     * @param valueLength length of txn values array
     * @param funcLength length of function signatures array
     */
    error WrongBatchProvided(
        uint256 destLength,
        uint256 valueLength,
        uint256 funcLength
    );

    /**
<<<<<<< HEAD
     * @notice Throws when module address taken from signature is not enabled
     * @param moduleAddressProvided module address taken from signature
     */
    error WrongValidationModule(address moduleAddressProvided);
=======
     * @notice Thrown when the function that must be called only via delegatecall is called directly
     */
    error DelegateCallsOnly();

    /**
     * @notice Thrown when trying to use address of the Smart Account as an owner for itself
     */
    error OwnerCanNotBeSelf();

    /**
     * @notice Thrown when trying to use current owner as a new owner in a _setOwner() call
     */
    error OwnerProvidedIsSame();

    /**
     * @notice Thrown when trying to use 0 as tokenGasPriceFactor
     */
    error TokenGasPriceFactorCanNotBeZero();
>>>>>>> 6b4d3b71
}

contract SmartAccountFactoryErrors is SmartAccountErrors {
    /**
     * @notice Throws when the new Proxy deployment fails
     * @param owner Owner of a Proxy (Smart Account)
     * @param index Deployment index
     */
    error ProxyDeploymentFailed(address owner, uint256 index);
}

contract ModuleManagerErrors {
    /**
     * @notice Throws when trying to initialize module manager that already been initialized
     */
    error ModulesAlreadyInitialized();

    /**
     * @notice Throws when a delegatecall in course of module manager initialization has failed
     */
    error ModulesSetupExecutionFailed();

    /**
     * @notice Throws when address(0) or SENTINEL_MODULES constant has been provided as a module address
     * @param module Module address provided
     */
    error ModuleCannotBeZeroOrSentinel(address module);

    /**
     * @notice Throws when trying to enable module that has already been enabled
     * @param module Module address provided
     */
    error ModuleAlreadyEnabled(address module);

    /**
     * @notice Throws when module and previous module mismatch
     * @param expectedModule expected module at modules[prevModule]
     * @param returnedModule the module that has been found at modules[prevModule]
     * @param prevModule previous module address provided at call
     */
    error ModuleAndPrevModuleMismatch(
        address expectedModule,
        address returnedModule,
        address prevModule
    );

    /**
     * @notice Throws when trying to execute transaction from module that is not enabled
     * @param module Module address provided
     */
    error ModuleNotEnabled(address module);
}

contract SelfAuthorizedErrors {
    /**
     * @notice Throws when the caller is not address(this)
     * @param caller Caller address
     */
    error CallerIsNotSelf(address caller);
}

contract SingletonPaymasterErrors {
    /**
     * @notice Throws when the Entrypoint address provided is address(0)
     */
    error EntryPointCannotBeZero();

    /**
     * @notice Throws when the verifiying signer address provided is address(0)
     */
    error VerifyingSignerCannotBeZero();

    /**
     * @notice Throws when the paymaster address provided is address(0)
     */
    error PaymasterIdCannotBeZero();

    /**
     * @notice Throws when the 0 has been provided as deposit
     */
    error DepositCanNotBeZero();

    /**
     * @notice Throws when trying to withdraw to address(0)
     */
    error CanNotWithdrawToZeroAddress();

    /**
     * @notice Throws when trying to withdraw more than balance available
     * @param amountRequired required balance
     * @param currentBalance available balance
     */
    error InsufficientBalance(uint256 amountRequired, uint256 currentBalance);

    /**
     * @notice Throws when signature provided has invalid length
     * @param sigLength length oif the signature provided
     */
    error InvalidPaymasterSignatureLength(uint256 sigLength);
}

//<|MERGE_RESOLUTION|>--- conflicted
+++ resolved
@@ -150,12 +150,12 @@
     );
 
     /**
-<<<<<<< HEAD
      * @notice Throws when module address taken from signature is not enabled
      * @param moduleAddressProvided module address taken from signature
      */
     error WrongValidationModule(address moduleAddressProvided);
-=======
+
+    /**
      * @notice Thrown when the function that must be called only via delegatecall is called directly
      */
     error DelegateCallsOnly();
@@ -174,7 +174,6 @@
      * @notice Thrown when trying to use 0 as tokenGasPriceFactor
      */
     error TokenGasPriceFactorCanNotBeZero();
->>>>>>> 6b4d3b71
 }
 
 contract SmartAccountFactoryErrors is SmartAccountErrors {
