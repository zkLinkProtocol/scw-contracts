--- conflicted
+++ resolved
@@ -3,19 +3,12 @@
 
 /* solhint-disable reason-string */
 /* solhint-disable no-inline-assembly */
-<<<<<<< HEAD
-import "../../BasePaymaster.sol";
-import "@openzeppelin/contracts/utils/cryptography/ECDSA.sol";
-import "@openzeppelin/contracts/security/ReentrancyGuard.sol";
-import "../../PaymasterHelpers.sol";
-import {SingletonPaymasterErrors} from "../../../common/Errors.sol"; 
-=======
 import {ECDSA} from "@openzeppelin/contracts/utils/cryptography/ECDSA.sol";
 import {ReentrancyGuard} from "@openzeppelin/contracts/security/ReentrancyGuard.sol";
 import {UserOperation, UserOperationLib} from "@account-abstraction/contracts/interfaces/UserOperation.sol";
 import {BasePaymaster, IEntryPoint} from "../../BasePaymaster.sol";
 import {PaymasterHelpers, PaymasterData, PaymasterContext} from "../../PaymasterHelpers.sol";
->>>>>>> 293efe2f
+import {SingletonPaymasterErrors} from "../../../common/Errors.sol";
 
 /**
  * A sample paymaster that uses external service to decide whether to pay for the UserOp.
@@ -66,7 +59,18 @@
         entryPoint.depositTo{value : msg.value}(address(this));
         emit GasDeposited(paymasterId, msg.value);
     }
-<<<<<<< HEAD
+    
+    /**
+     * @dev get the current deposit for paymasterId (Dapp Depositor address)
+     * @param paymasterId dapp identifier
+     */
+    function getBalance(address paymasterId) external view returns(uint256 balance) {
+        balance = paymasterIdBalances[paymasterId];
+    } 
+
+    function deposit() public virtual override payable {
+        revert("user DepositFor instead");
+    }
 
     function withdrawTo(address payable withdrawAddress, uint256 amount) public override nonReentrant {
         if(withdrawAddress == address(0)) revert CanNotWithdrawToZeroAddress();
@@ -76,17 +80,7 @@
         entryPoint.withdrawTo(withdrawAddress, amount);
         emit GasWithdrawn(msg.sender, withdrawAddress, amount);
     }
-=======
->>>>>>> 293efe2f
     
-    /**
-     * @dev get the current deposit for paymasterId (Dapp Depositor address)
-     * @param paymasterId dapp identifier
-     */
-    function getBalance(address paymasterId) external view returns(uint256 balance) {
-        balance = paymasterIdBalances[paymasterId];
-    } 
-
     /**
     this function will let owner change signer
     */
@@ -99,19 +93,6 @@
         emit VerifyingSignerChanged(oldSigner, _newVerifyingSigner, msg.sender);
     }
 
-    function deposit() public virtual override payable {
-        revert("user DepositFor instead");
-    }
-
-    function withdrawTo(address payable withdrawAddress, uint256 amount) public override nonReentrant {
-        require(withdrawAddress != address(0), "withdraw to 0 address");
-        uint256 currentBalance = paymasterIdBalances[msg.sender];
-        require(amount <= currentBalance, "Insufficient amount to withdraw");
-        paymasterIdBalances[msg.sender] -= amount;
-        entryPoint.withdrawTo(withdrawAddress, amount);
-        emit GasWithdrawn(msg.sender, withdrawAddress, amount);
-    }
-    
     /**
      * return the hash we're going to sign off-chain (and validate on-chain)
      * this method is called by the off-chain service, to sign the request.
@@ -155,12 +136,7 @@
      */
     function _validatePaymasterUserOp(UserOperation calldata userOp, bytes32 /*userOpHash*/, uint256 requiredPreFund)
     internal override returns (bytes memory context, uint256 sigTimeRange) {
-<<<<<<< HEAD
-        PaymasterData memory paymasterData = userOp.decodePaymasterData();
-=======
-        (requiredPreFund);
         PaymasterData memory paymasterData = userOp._decodePaymasterData();
->>>>>>> 293efe2f
         bytes32 hash = getHash(userOp, paymasterNonces[userOp.getSender()], paymasterData.paymasterId);
         uint256 sigLength = paymasterData.signatureLength;
         // we only "require" it here so that the revert reason on invalid signature will be of "VerifyingPaymaster", and not "ECDSA"
@@ -171,13 +147,8 @@
             return ("",1);
         }
         _updateNonce(userOp);
-<<<<<<< HEAD
         if(requiredPreFund > paymasterIdBalances[paymasterData.paymasterId]) 
             revert InsufficientBalance(requiredPreFund, paymasterIdBalances[paymasterData.paymasterId]);
-=======
-        require(requiredPreFund <= paymasterIdBalances[paymasterData.paymasterId], "Insufficient balance for paymaster id");
-        // context and sigTimeRange 0
->>>>>>> 293efe2f
         return (userOp.paymasterContext(paymasterData), 0);
     }
 
@@ -191,26 +162,11 @@
     * @param context payment conditions signed by the paymaster in `validatePaymasterUserOp`
     * @param actualGasCost amount to be paid to the entry point in wei
     */
-<<<<<<< HEAD
     function _postOp (PostOpMode mode, bytes calldata context, uint256 actualGasCost) 
     internal virtual override {
-        PaymasterContext memory data = context.decodePaymasterContext();
+        PaymasterContext memory data = context._decodePaymasterContext();
         address extractedPaymasterId = data.paymasterId;
         paymasterIdBalances[extractedPaymasterId] = paymasterIdBalances[extractedPaymasterId] - actualGasCost;
         emit GasBalanceDeducted(extractedPaymasterId, actualGasCost);
     }
-=======
-    function _postOp(
-     PostOpMode mode,
-     bytes calldata context,
-     uint256 actualGasCost
-    ) internal virtual override {
-    (mode);
-    PaymasterContext memory data = context._decodePaymasterContext();
-    address extractedPaymasterId = data.paymasterId;
-    paymasterIdBalances[extractedPaymasterId] -= actualGasCost;
-    emit GasBalanceDeducted(extractedPaymasterId, actualGasCost);
-  }
->>>>>>> 293efe2f
-
 }