--- conflicted
+++ resolved
@@ -109,21 +109,9 @@
      * If the caller is not authorized, the function will revert with an error message.
      * @notice This modifier is marked as internal and can only be called within the contract itself.
      */
-<<<<<<< HEAD
     function _requireFromEntryPoint() internal view {
         if (msg.sender != address(entryPoint()))
             revert CallerIsNotEntryPoint(msg.sender);
-=======
-    function setOwner(address _newOwner) public mixedAuth {
-        if (_newOwner == address(0)) revert OwnerCannotBeZero();
-        if (_newOwner == address(this)) revert OwnerCanNotBeSelf();
-        if (_newOwner == owner) revert OwnerProvidedIsSame();
-        address oldOwner = owner;
-        assembly {
-            sstore(owner.slot, _newOwner)
-        }
-        emit EOAChanged(address(this), oldOwner, _newOwner);
->>>>>>> 6b4d3b71
     }
 
     /**
