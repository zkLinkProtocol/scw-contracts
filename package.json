--- conflicted
+++ resolved
@@ -89,14 +89,10 @@
     "@ethersproject/constants": "^5.6.1",
     "@types/elliptic": "^6.4.18",
     "axios": "^1.4.0",
-<<<<<<< HEAD
     "ethereumjs-util": "^7.1.0",
-    "hardhat-tracer": "^2.7.0"
-=======
+    "hardhat-tracer": "^2.7.0",
     "bn.js": "^5.2.1",
     "dotenv": "^16.0.3",
-    "elliptic": "^6.5.4",
-    "ethereumjs-util": "^7.1.0"
->>>>>>> 224ef5c7
+    "elliptic": "^6.5.4"
   }
 }