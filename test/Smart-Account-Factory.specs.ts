import { expect } from "chai";
import { ethers, deployments, waffle } from "hardhat";
import {
  getSmartAccountImplementation,
  getSmartAccountFactory,
  getMockToken,
  getEcdsaOwnershipRegistryModule,
  getEntryPoint,
} from "./utils/setupHelper";
import { AddressZero } from "@ethersproject/constants";

describe("Smart Account Factory", async () => {
  const [deployer, smartAccountOwner, alice, charlie] =
    waffle.provider.getWallets();

  const setupTests = deployments.createFixture(async ({ deployments }) => {
    await deployments.fixture();

    const mockToken = await getMockToken();

    const ecdsaModule = await getEcdsaOwnershipRegistryModule();

    const entryPoint = await getEntryPoint();

    return {
      smartAccountImplementation: await getSmartAccountImplementation(),
      smartAccountFactory: await getSmartAccountFactory(),
      mockToken: mockToken,
      ecdsaModule: ecdsaModule,
      entryPoint: entryPoint,
    };
  });
  describe("Constructor", async () => {
    it("reverts with zero address provided as implementation", async () => {
      const SmartAccountFactory = await ethers.getContractFactory(
        "SmartAccountFactory"
      );
      await expect(
        SmartAccountFactory.deploy(AddressZero, deployer.address)
      ).to.be.revertedWith("implementation cannot be zero");
    });

    it("sets non-zero address implementation", async () => {
      const { smartAccountImplementation } = await setupTests();
      const SmartAccountFactory = await ethers.getContractFactory(
        "SmartAccountFactory"
      );
      const testFactory = await SmartAccountFactory.deploy(
        smartAccountImplementation.address,
        deployer.address
      );
      await testFactory.deployed();
      expect(await testFactory.basicImplementation()).to.equal(
        smartAccountImplementation.address
      );
    });

    it("deploys Default Callback Handler instance", async () => {
      const { smartAccountImplementation } = await setupTests();
      const SmartAccountFactory = await ethers.getContractFactory(
        "SmartAccountFactory"
      );
      const testFactory = await SmartAccountFactory.deploy(
        smartAccountImplementation.address,
        deployer.address
      );
      await testFactory.deployed();
      const callbackHandlerAddress = await testFactory.minimalHandler();
      const callbackHandler = await ethers.getContractAt(
        "DefaultCallbackHandler",
        callbackHandlerAddress
      );
      expect(await callbackHandler.NAME()).to.equal("Default Callback Handler");
    });

    it("successfully changes owner to a new one", async () => {
      const { smartAccountImplementation } = await setupTests();
      const SmartAccountFactory = await ethers.getContractFactory(
        "SmartAccountFactory"
      );
      const testFactory = await SmartAccountFactory.deploy(
        smartAccountImplementation.address,
        charlie.address
      );
      await testFactory.deployed();
      expect(await testFactory.owner()).to.equal(charlie.address);
      expect(await testFactory.owner()).to.not.equal(deployer.address);
    });
  });

  describe("Stakeable", async () => {
<<<<<<< HEAD
=======
    it("can add stake to the EP", async () => {
      const { smartAccountFactory, entryPoint } = await setupTests();
      const stakeAmount = ethers.utils.parseEther("1.234256");
      await smartAccountFactory.addStake(entryPoint.address, 600, {
        value: stakeAmount,
      });
      const depositInfo = await entryPoint.getDepositInfo(
        smartAccountFactory.address
      );
      expect(depositInfo.stake).to.equal(stakeAmount);
    });
>>>>>>> daee7f85

    describe("addStake(): ", async()=>{
      it ("can add stake to the EP", async () => {
        const { smartAccountFactory, smartAccountImplementation, entryPoint } = await setupTests();
        const stakeAmount = ethers.utils.parseEther("1.234256");
        await smartAccountFactory.addStake(entryPoint.address, 600, { value: stakeAmount });
        const depositInfo = await entryPoint.getDepositInfo(smartAccountFactory.address);
        expect(depositInfo.stake).to.equal(stakeAmount);
      });

      it("reverts when unstake delay not specified", async()=>{
        const { smartAccountFactory, smartAccountImplementation, entryPoint } = await setupTests();
        const stakeAmount = ethers.utils.parseEther("1.234256");
        const invalidUnstakeDelay = 0;
        await expect(smartAccountFactory.addStake(entryPoint.address, invalidUnstakeDelay, { value: stakeAmount })).to.be.revertedWith("must specify unstake delay");
      });

      it("reverts when trying to decrease unstake time", async()=>{
        const { smartAccountFactory, smartAccountImplementation, entryPoint } = await setupTests();
        const stakeAmount = ethers.utils.parseEther("1.234256");
        const validUnstakeDelay = 600;
        const invalidUnstakeDelay = validUnstakeDelay - 2;
        // add stake
        await smartAccountFactory.addStake(entryPoint.address, 600, { value: stakeAmount });      
        const depositInfo = await entryPoint.getDepositInfo(smartAccountFactory.address);
        await expect(smartAccountFactory.addStake(entryPoint.address, invalidUnstakeDelay, { value: stakeAmount })).to.be.revertedWith("cannot decrease unstake time");
      });

      it("reverts when stake value not specified", async()=>{
        const { smartAccountFactory, smartAccountImplementation, entryPoint } = await setupTests();
        const invalidStakeAmount = ethers.utils.parseEther("0");
        await expect(smartAccountFactory.addStake(entryPoint.address, 600, { value: invalidStakeAmount })).to.be.revertedWith("no stake specified");
      });

      it("reverts when typecasted stake overflows", async()=>{
        const { smartAccountFactory, smartAccountImplementation, entryPoint } = await setupTests();
        const overflowedStakeAmount = ethers.utils.parseEther("5192296858534827.628530496329220095");
        await expect(smartAccountFactory.addStake(entryPoint.address, 600, { value: overflowedStakeAmount })).to.be.revertedWith("stake overflow");
      });
    });

    describe("unlockStake(): ", async()=>{
      // positive cases
      it ("can unlock stake", async() =>{
        const { smartAccountFactory, smartAccountImplementation, entryPoint } = await setupTests();
        // staking first
        const stakeAmount = ethers.utils.parseEther("1.234256");
        await smartAccountFactory.addStake(entryPoint.address, 600, { value: stakeAmount });
        // unstake
        const tx = await smartAccountFactory.unlockStake(entryPoint.address);
        await expect(tx).to.emit(entryPoint,"StakeUnlocked");
      });

      // positive cases
      it("reverts when amount is not staked yet", async()=>{
        const { smartAccountFactory, smartAccountImplementation, entryPoint } = await setupTests();
        // calling unstake() without staking first
        await expect(smartAccountFactory.unlockStake(entryPoint.address)).to.be.revertedWith("not staked");       
      });

      it("reverts when amount is already unstaked", async()=>{
        const { smartAccountFactory, smartAccountImplementation, entryPoint } = await setupTests();
        // staking first
        const stakeAmount = ethers.utils.parseEther("1.234256");
        await smartAccountFactory.addStake(entryPoint.address, 600, { value: stakeAmount });
        // unstake()
        await smartAccountFactory.unlockStake(entryPoint.address);
        // calling unstake() again
        await expect(smartAccountFactory.unlockStake(entryPoint.address)).to.be.revertedWith("already unstaking");         
      });
    });

<<<<<<< HEAD
    describe("withdrawStake(): ", async()=>{
      it("can withdraw Stake", async()=>{
        const { smartAccountFactory, smartAccountImplementation, entryPoint } = await setupTests();
        // staking first
        const stakeAmount = ethers.utils.parseEther("1.234256");
        await smartAccountFactory.addStake(entryPoint.address, 1, { value: stakeAmount });
        // waiting for additional blocks
        const blocksToWait = 10;
        const currentBlockNumber = await ethers.provider.getBlockNumber();
        const targetBlockNumber = currentBlockNumber + blocksToWait;
        while ((await ethers.provider.getBlockNumber()) < targetBlockNumber) {
          await ethers.provider.send("evm_mine", []);
        };
        // withdrawing
        await smartAccountFactory.unlockStake(entryPoint.address);
        const tx = await smartAccountFactory.withdrawStake(entryPoint.address,alice.address);
        await expect(tx).to.emit(entryPoint,"StakeWithdrawn");
      });

      it("reverts on empty stake withdraw", async()=>{
        const { smartAccountFactory, smartAccountImplementation, entryPoint } = await setupTests();
        // withdrawing
        await expect(smartAccountFactory.withdrawStake(entryPoint.address,alice.address)).to.be.revertedWith("No stake to withdraw");
      });

      it("reverts when not calling unlockWithdraw() first", async()=>{
        const { smartAccountFactory, smartAccountImplementation, entryPoint } = await setupTests();
        // staking first
        const stakeAmount = ethers.utils.parseEther("1.234256");
        await smartAccountFactory.addStake(entryPoint.address, 1, { value: stakeAmount });
        // waiting for additional blocks
        const blocksToWait = 10;
        const currentBlockNumber = await ethers.provider.getBlockNumber();
        const targetBlockNumber = currentBlockNumber + blocksToWait;
        while ((await ethers.provider.getBlockNumber()) < targetBlockNumber) {
          await ethers.provider.send("evm_mine", []);
        };
        // withdrawing
        await expect(smartAccountFactory.withdrawStake(entryPoint.address,alice.address)).to.be.revertedWith("must call unlockStake() first");                  
      });

      it("reverts when calling before stake withdrawal", async()=>{
        const { smartAccountFactory, smartAccountImplementation, entryPoint } = await setupTests();
        // staking first
        const stakeAmount = ethers.utils.parseEther("1.234256");
        await smartAccountFactory.addStake(entryPoint.address, 600, { value: stakeAmount });
        // waiting for additional blocks
        const blocksToWait = 10;
        const currentBlockNumber = await ethers.provider.getBlockNumber();
        const targetBlockNumber = currentBlockNumber + blocksToWait;
        while ((await ethers.provider.getBlockNumber()) < targetBlockNumber) {
          await ethers.provider.send("evm_mine", []);
        };
        // withdrawing
        await smartAccountFactory.unlockStake(entryPoint.address);
        await expect(smartAccountFactory.withdrawStake(entryPoint.address,alice.address)).to.be.revertedWith("Stake withdrawal is not due");
      });
    });

=======
    // not owner cannot add, unlock, withdraw
>>>>>>> daee7f85
  });

  describe("Deploy CounterFactual Account", async () => {
    it("should deploy and init Smart Account and emit event", async () => {
      const { smartAccountFactory, ecdsaModule, smartAccountImplementation } =
        await setupTests();
      const EcdsaOwnershipRegistryModule = await ethers.getContractFactory(
        "EcdsaOwnershipRegistryModule"
      );

      const ecdsaOwnershipSetupData =
        EcdsaOwnershipRegistryModule.interface.encodeFunctionData(
          "initForSmartAccount",
          [await smartAccountOwner.getAddress()]
        );

      const smartAccountDeploymentIndex = 0;

      const expectedSmartAccountAddress =
        await smartAccountFactory.getAddressForCounterFactualAccount(
          ecdsaModule.address,
          ecdsaOwnershipSetupData,
          smartAccountDeploymentIndex
        );

      const deploymentTx =
        await smartAccountFactory.deployCounterFactualAccount(
          ecdsaModule.address,
          ecdsaOwnershipSetupData,
          smartAccountDeploymentIndex
        );
      expect(deploymentTx)
        .to.emit(smartAccountFactory, "AccountCreation")
        .withArgs(
          expectedSmartAccountAddress,
          ecdsaModule.address,
          smartAccountDeploymentIndex
        );

      const smartAccount = await ethers.getContractAt(
        "SmartAccount",
        expectedSmartAccountAddress
      );
      expect(await smartAccount.getImplementation()).to.equal(
        await smartAccountFactory.basicImplementation()
      );
      expect(await smartAccount.entryPoint()).to.equal(
        await smartAccountImplementation.entryPoint()
      );
      expect(await smartAccount.isModuleEnabled(ecdsaModule.address)).to.equal(
        true
      );
      expect(await ecdsaModule.getOwner(smartAccount.address)).to.equal(
        smartAccountOwner.address
      );
      expect(await smartAccount.nonce(0)).to.equal(0);
    });

    it("should revert if already deployed", async () => {
      const { smartAccountFactory, ecdsaModule } = await setupTests();
      const EcdsaOwnershipRegistryModule = await ethers.getContractFactory(
        "EcdsaOwnershipRegistryModule"
      );

      const ecdsaOwnershipSetupData =
        EcdsaOwnershipRegistryModule.interface.encodeFunctionData(
          "initForSmartAccount",
          [await smartAccountOwner.getAddress()]
        );
      const smartAccountDeploymentIndex = 0;

      const expectedSmartAccountAddress =
        await smartAccountFactory.getAddressForCounterFactualAccount(
          ecdsaModule.address,
          ecdsaOwnershipSetupData,
          smartAccountDeploymentIndex
        );
      await smartAccountFactory.deployCounterFactualAccount(
        ecdsaModule.address,
        ecdsaOwnershipSetupData,
        smartAccountDeploymentIndex
      );

      const expectedSmartAccountAddress2 =
        await smartAccountFactory.getAddressForCounterFactualAccount(
          ecdsaModule.address,
          ecdsaOwnershipSetupData,
          smartAccountDeploymentIndex
        );

      expect(expectedSmartAccountAddress).to.equal(
        expectedSmartAccountAddress2
      );
      await expect(
        smartAccountFactory.deployCounterFactualAccount(
          ecdsaModule.address,
          ecdsaOwnershipSetupData,
          smartAccountDeploymentIndex
        )
      ).to.be.revertedWith("Create2 call failed");
    });

    it("should lead to different SA address when deploying SA with other owner", async () => {
      const { smartAccountFactory, ecdsaModule } = await setupTests();
      const EcdsaOwnershipRegistryModule = await ethers.getContractFactory(
        "EcdsaOwnershipRegistryModule"
      );

      const ecdsaOwnershipSetupData =
        EcdsaOwnershipRegistryModule.interface.encodeFunctionData(
          "initForSmartAccount",
          [await smartAccountOwner.getAddress()]
        );
      const ecdsaOwnershipSetupData2 =
        EcdsaOwnershipRegistryModule.interface.encodeFunctionData(
          "initForSmartAccount",
          [await alice.getAddress()]
        );
      const smartAccountDeploymentIndex = 0;

      const expectedSmartAccountAddress =
        await smartAccountFactory.getAddressForCounterFactualAccount(
          ecdsaModule.address,
          ecdsaOwnershipSetupData,
          smartAccountDeploymentIndex
        );

      const expectedSmartAccountAddress2 =
        await smartAccountFactory.getAddressForCounterFactualAccount(
          ecdsaModule.address,
          ecdsaOwnershipSetupData2,
          smartAccountDeploymentIndex
        );

      expect(expectedSmartAccountAddress).to.not.equal(
        expectedSmartAccountAddress2
      );
    });

    it("should revert if wrong setup data provided", async () => {
      const { smartAccountFactory, ecdsaModule } = await setupTests();

      const ecdsaOwnershipSetupData = "0xeEeEeEeEeEeEeEeEeEeEeEeEeEeEeEeE";
      const smartAccountDeploymentIndex = 0;

      await expect(
        smartAccountFactory.deployCounterFactualAccount(
          ecdsaModule.address,
          ecdsaOwnershipSetupData,
          smartAccountDeploymentIndex
        )
      ).to.be.revertedWith("");
    });

    it("does not not allow to steal funds from counterfactual account", async () => {
      const { smartAccountFactory, mockToken, ecdsaModule } =
        await setupTests();
      const mockTokensToMint = ethers.utils.parseEther("1000000");

      const EcdsaOwnershipRegistryModule = await ethers.getContractFactory(
        "EcdsaOwnershipRegistryModule"
      );
      const ecdsaOwnershipSetupData =
        EcdsaOwnershipRegistryModule.interface.encodeFunctionData(
          "initForSmartAccount",
          [await smartAccountOwner.getAddress()]
        );
      const smartAccountDeploymentIndex = 0;

      const expectedSmartAccountAddress =
        await smartAccountFactory.getAddressForCounterFactualAccount(
          ecdsaModule.address,
          ecdsaOwnershipSetupData,
          smartAccountDeploymentIndex
        );

      await mockToken.mint(expectedSmartAccountAddress, mockTokensToMint);

      const fakeSetupData = (
        await ethers.getContractFactory("MockToken")
      ).interface.encodeFunctionData("transfer", [
        await alice.getAddress(),
        mockTokensToMint,
      ]);

      await expect(
        smartAccountFactory.deployCounterFactualAccount(
          mockToken.address,
          fakeSetupData,
          smartAccountDeploymentIndex
        )
      ).to.be.revertedWith("ERC20: transfer amount exceeds balance");
      expect(await mockToken.balanceOf(expectedSmartAccountAddress)).to.equal(
        mockTokensToMint
      );
      expect(await mockToken.balanceOf(alice.address)).to.equal(0);
    });
  });

  describe("Deploy Account", async () => {
    it("should deploy and init Smart Account and emit event", async () => {
      const { smartAccountFactory, ecdsaModule } = await setupTests();
      const EcdsaOwnershipRegistryModule = await ethers.getContractFactory(
        "EcdsaOwnershipRegistryModule"
      );

      const ecdsaOwnershipSetupData =
        EcdsaOwnershipRegistryModule.interface.encodeFunctionData(
          "initForSmartAccount",
          [await smartAccountOwner.getAddress()]
        );

      const deploymentTx = await smartAccountFactory.deployAccount(
        ecdsaModule.address,
        ecdsaOwnershipSetupData
      );
      expect(deploymentTx).to.emit(
        smartAccountFactory,
        "AccountCreationWithoutIndex"
      );

      const receipt = await deploymentTx.wait();
      const deployedSmartAccountAddress = receipt.events[1].args[0];

      const smartAccount = await ethers.getContractAt(
        "SmartAccount",
        deployedSmartAccountAddress
      );
      expect(await smartAccount.isModuleEnabled(ecdsaModule.address)).to.equal(
        true
      );
      expect(await ecdsaModule.getOwner(smartAccount.address)).to.equal(
        smartAccountOwner.address
      );
    });

    it("should revert if wrong setup data provided", async () => {
      const { smartAccountFactory, ecdsaModule } = await setupTests();

      const ecdsaOwnershipSetupData = "0xeEeEeEeEeEeEeEeEeEeEeEeEeEeEeEeE";

      await expect(
        smartAccountFactory.deployAccount(
          ecdsaModule.address,
          ecdsaOwnershipSetupData
        )
      ).to.be.revertedWith("");
    });
  });
});<|MERGE_RESOLUTION|>--- conflicted
+++ resolved
@@ -89,155 +89,200 @@
   });
 
   describe("Stakeable", async () => {
-<<<<<<< HEAD
-=======
-    it("can add stake to the EP", async () => {
-      const { smartAccountFactory, entryPoint } = await setupTests();
-      const stakeAmount = ethers.utils.parseEther("1.234256");
-      await smartAccountFactory.addStake(entryPoint.address, 600, {
-        value: stakeAmount,
-      });
-      const depositInfo = await entryPoint.getDepositInfo(
-        smartAccountFactory.address
-      );
-      expect(depositInfo.stake).to.equal(stakeAmount);
-    });
->>>>>>> daee7f85
-
-    describe("addStake(): ", async()=>{
-      it ("can add stake to the EP", async () => {
-        const { smartAccountFactory, smartAccountImplementation, entryPoint } = await setupTests();
-        const stakeAmount = ethers.utils.parseEther("1.234256");
-        await smartAccountFactory.addStake(entryPoint.address, 600, { value: stakeAmount });
-        const depositInfo = await entryPoint.getDepositInfo(smartAccountFactory.address);
+    describe("addStake(): ", async () => {
+      it("can add stake to the EP", async () => {
+        const { smartAccountFactory, smartAccountImplementation, entryPoint } =
+          await setupTests();
+        const stakeAmount = ethers.utils.parseEther("1.234256");
+        await smartAccountFactory.addStake(entryPoint.address, 600, {
+          value: stakeAmount,
+        });
+        const depositInfo = await entryPoint.getDepositInfo(
+          smartAccountFactory.address
+        );
         expect(depositInfo.stake).to.equal(stakeAmount);
       });
 
-      it("reverts when unstake delay not specified", async()=>{
-        const { smartAccountFactory, smartAccountImplementation, entryPoint } = await setupTests();
+      it("reverts when unstake delay not specified", async () => {
+        const { smartAccountFactory, smartAccountImplementation, entryPoint } =
+          await setupTests();
         const stakeAmount = ethers.utils.parseEther("1.234256");
         const invalidUnstakeDelay = 0;
-        await expect(smartAccountFactory.addStake(entryPoint.address, invalidUnstakeDelay, { value: stakeAmount })).to.be.revertedWith("must specify unstake delay");
-      });
-
-      it("reverts when trying to decrease unstake time", async()=>{
-        const { smartAccountFactory, smartAccountImplementation, entryPoint } = await setupTests();
+        await expect(
+          smartAccountFactory.addStake(
+            entryPoint.address,
+            invalidUnstakeDelay,
+            { value: stakeAmount }
+          )
+        ).to.be.revertedWith("must specify unstake delay");
+      });
+
+      it("reverts when trying to decrease unstake time", async () => {
+        const { smartAccountFactory, smartAccountImplementation, entryPoint } =
+          await setupTests();
         const stakeAmount = ethers.utils.parseEther("1.234256");
         const validUnstakeDelay = 600;
         const invalidUnstakeDelay = validUnstakeDelay - 2;
         // add stake
-        await smartAccountFactory.addStake(entryPoint.address, 600, { value: stakeAmount });      
-        const depositInfo = await entryPoint.getDepositInfo(smartAccountFactory.address);
-        await expect(smartAccountFactory.addStake(entryPoint.address, invalidUnstakeDelay, { value: stakeAmount })).to.be.revertedWith("cannot decrease unstake time");
-      });
-
-      it("reverts when stake value not specified", async()=>{
-        const { smartAccountFactory, smartAccountImplementation, entryPoint } = await setupTests();
+        await smartAccountFactory.addStake(entryPoint.address, 600, {
+          value: stakeAmount,
+        });
+        const depositInfo = await entryPoint.getDepositInfo(
+          smartAccountFactory.address
+        );
+        await expect(
+          smartAccountFactory.addStake(
+            entryPoint.address,
+            invalidUnstakeDelay,
+            { value: stakeAmount }
+          )
+        ).to.be.revertedWith("cannot decrease unstake time");
+      });
+
+      it("reverts when stake value not specified", async () => {
+        const { smartAccountFactory, smartAccountImplementation, entryPoint } =
+          await setupTests();
         const invalidStakeAmount = ethers.utils.parseEther("0");
-        await expect(smartAccountFactory.addStake(entryPoint.address, 600, { value: invalidStakeAmount })).to.be.revertedWith("no stake specified");
-      });
-
-      it("reverts when typecasted stake overflows", async()=>{
-        const { smartAccountFactory, smartAccountImplementation, entryPoint } = await setupTests();
-        const overflowedStakeAmount = ethers.utils.parseEther("5192296858534827.628530496329220095");
-        await expect(smartAccountFactory.addStake(entryPoint.address, 600, { value: overflowedStakeAmount })).to.be.revertedWith("stake overflow");
-      });
-    });
-
-    describe("unlockStake(): ", async()=>{
+        await expect(
+          smartAccountFactory.addStake(entryPoint.address, 600, {
+            value: invalidStakeAmount,
+          })
+        ).to.be.revertedWith("no stake specified");
+      });
+
+      it("reverts when typecasted stake overflows", async () => {
+        const { smartAccountFactory, smartAccountImplementation, entryPoint } =
+          await setupTests();
+        const overflowedStakeAmount = ethers.utils.parseEther(
+          "5192296858534827.628530496329220095"
+        );
+        await expect(
+          smartAccountFactory.addStake(entryPoint.address, 600, {
+            value: overflowedStakeAmount,
+          })
+        ).to.be.revertedWith("stake overflow");
+      });
+    });
+
+    describe("unlockStake(): ", async () => {
       // positive cases
-      it ("can unlock stake", async() =>{
-        const { smartAccountFactory, smartAccountImplementation, entryPoint } = await setupTests();
+      it("can unlock stake", async () => {
+        const { smartAccountFactory, smartAccountImplementation, entryPoint } =
+          await setupTests();
         // staking first
         const stakeAmount = ethers.utils.parseEther("1.234256");
-        await smartAccountFactory.addStake(entryPoint.address, 600, { value: stakeAmount });
+        await smartAccountFactory.addStake(entryPoint.address, 600, {
+          value: stakeAmount,
+        });
         // unstake
         const tx = await smartAccountFactory.unlockStake(entryPoint.address);
-        await expect(tx).to.emit(entryPoint,"StakeUnlocked");
+        await expect(tx).to.emit(entryPoint, "StakeUnlocked");
       });
 
       // positive cases
-      it("reverts when amount is not staked yet", async()=>{
-        const { smartAccountFactory, smartAccountImplementation, entryPoint } = await setupTests();
+      it("reverts when amount is not staked yet", async () => {
+        const { smartAccountFactory, smartAccountImplementation, entryPoint } =
+          await setupTests();
         // calling unstake() without staking first
-        await expect(smartAccountFactory.unlockStake(entryPoint.address)).to.be.revertedWith("not staked");       
-      });
-
-      it("reverts when amount is already unstaked", async()=>{
-        const { smartAccountFactory, smartAccountImplementation, entryPoint } = await setupTests();
+        await expect(
+          smartAccountFactory.unlockStake(entryPoint.address)
+        ).to.be.revertedWith("not staked");
+      });
+
+      it("reverts when amount is already unstaked", async () => {
+        const { smartAccountFactory, smartAccountImplementation, entryPoint } =
+          await setupTests();
         // staking first
         const stakeAmount = ethers.utils.parseEther("1.234256");
-        await smartAccountFactory.addStake(entryPoint.address, 600, { value: stakeAmount });
+        await smartAccountFactory.addStake(entryPoint.address, 600, {
+          value: stakeAmount,
+        });
         // unstake()
         await smartAccountFactory.unlockStake(entryPoint.address);
         // calling unstake() again
-        await expect(smartAccountFactory.unlockStake(entryPoint.address)).to.be.revertedWith("already unstaking");         
-      });
-    });
-
-<<<<<<< HEAD
-    describe("withdrawStake(): ", async()=>{
-      it("can withdraw Stake", async()=>{
-        const { smartAccountFactory, smartAccountImplementation, entryPoint } = await setupTests();
+        await expect(
+          smartAccountFactory.unlockStake(entryPoint.address)
+        ).to.be.revertedWith("already unstaking");
+      });
+    });
+
+    describe("withdrawStake(): ", async () => {
+      it("can withdraw Stake", async () => {
+        const { smartAccountFactory, smartAccountImplementation, entryPoint } =
+          await setupTests();
         // staking first
         const stakeAmount = ethers.utils.parseEther("1.234256");
-        await smartAccountFactory.addStake(entryPoint.address, 1, { value: stakeAmount });
+        await smartAccountFactory.addStake(entryPoint.address, 1, {
+          value: stakeAmount,
+        });
         // waiting for additional blocks
         const blocksToWait = 10;
         const currentBlockNumber = await ethers.provider.getBlockNumber();
         const targetBlockNumber = currentBlockNumber + blocksToWait;
         while ((await ethers.provider.getBlockNumber()) < targetBlockNumber) {
           await ethers.provider.send("evm_mine", []);
-        };
+        }
         // withdrawing
         await smartAccountFactory.unlockStake(entryPoint.address);
-        const tx = await smartAccountFactory.withdrawStake(entryPoint.address,alice.address);
-        await expect(tx).to.emit(entryPoint,"StakeWithdrawn");
-      });
-
-      it("reverts on empty stake withdraw", async()=>{
-        const { smartAccountFactory, smartAccountImplementation, entryPoint } = await setupTests();
+        const tx = await smartAccountFactory.withdrawStake(
+          entryPoint.address,
+          alice.address
+        );
+        await expect(tx).to.emit(entryPoint, "StakeWithdrawn");
+      });
+
+      it("reverts on empty stake withdraw", async () => {
+        const { smartAccountFactory, smartAccountImplementation, entryPoint } =
+          await setupTests();
         // withdrawing
-        await expect(smartAccountFactory.withdrawStake(entryPoint.address,alice.address)).to.be.revertedWith("No stake to withdraw");
-      });
-
-      it("reverts when not calling unlockWithdraw() first", async()=>{
-        const { smartAccountFactory, smartAccountImplementation, entryPoint } = await setupTests();
+        await expect(
+          smartAccountFactory.withdrawStake(entryPoint.address, alice.address)
+        ).to.be.revertedWith("No stake to withdraw");
+      });
+
+      it("reverts when not calling unlockWithdraw() first", async () => {
+        const { smartAccountFactory, smartAccountImplementation, entryPoint } =
+          await setupTests();
         // staking first
         const stakeAmount = ethers.utils.parseEther("1.234256");
-        await smartAccountFactory.addStake(entryPoint.address, 1, { value: stakeAmount });
+        await smartAccountFactory.addStake(entryPoint.address, 1, {
+          value: stakeAmount,
+        });
         // waiting for additional blocks
         const blocksToWait = 10;
         const currentBlockNumber = await ethers.provider.getBlockNumber();
         const targetBlockNumber = currentBlockNumber + blocksToWait;
         while ((await ethers.provider.getBlockNumber()) < targetBlockNumber) {
           await ethers.provider.send("evm_mine", []);
-        };
+        }
         // withdrawing
-        await expect(smartAccountFactory.withdrawStake(entryPoint.address,alice.address)).to.be.revertedWith("must call unlockStake() first");                  
-      });
-
-      it("reverts when calling before stake withdrawal", async()=>{
-        const { smartAccountFactory, smartAccountImplementation, entryPoint } = await setupTests();
+        await expect(
+          smartAccountFactory.withdrawStake(entryPoint.address, alice.address)
+        ).to.be.revertedWith("must call unlockStake() first");
+      });
+
+      it("reverts when calling before stake withdrawal", async () => {
+        const { smartAccountFactory, smartAccountImplementation, entryPoint } =
+          await setupTests();
         // staking first
         const stakeAmount = ethers.utils.parseEther("1.234256");
-        await smartAccountFactory.addStake(entryPoint.address, 600, { value: stakeAmount });
+        await smartAccountFactory.addStake(entryPoint.address, 600, {
+          value: stakeAmount,
+        });
         // waiting for additional blocks
         const blocksToWait = 10;
         const currentBlockNumber = await ethers.provider.getBlockNumber();
         const targetBlockNumber = currentBlockNumber + blocksToWait;
         while ((await ethers.provider.getBlockNumber()) < targetBlockNumber) {
           await ethers.provider.send("evm_mine", []);
-        };
+        }
         // withdrawing
         await smartAccountFactory.unlockStake(entryPoint.address);
-        await expect(smartAccountFactory.withdrawStake(entryPoint.address,alice.address)).to.be.revertedWith("Stake withdrawal is not due");
-      });
-    });
-
-=======
-    // not owner cannot add, unlock, withdraw
->>>>>>> daee7f85
+        await expect(
+          smartAccountFactory.withdrawStake(entryPoint.address, alice.address)
+        ).to.be.revertedWith("Stake withdrawal is not due");
+      });
+    });
   });
 
   describe("Deploy CounterFactual Account", async () => {
