// SPDX-License-Identifier: MIT

pragma solidity ^0.8.23;

import {Test, Vm} from "forge-std/Test.sol";
import {MockToken} from "test-contracts/mocks/MockToken.sol";
import {EntryPoint, IEntryPoint, UserOperation} from "aa-core/EntryPoint.sol";
import {SmartAccountFactory} from "factory/SmartAccountFactory.sol";
import {SmartAccount} from "sa/SmartAccount.sol";
import {EcdsaOwnershipRegistryModule} from "modules/EcdsaOwnershipRegistryModule.sol";
import {ToArrayUtils} from "./utils/ToArrayUtils.sol";
import {AssertUtils} from "./utils/AssertUtils.sol";
import {EntryPointUtils} from "./utils/EntrypointUtils.sol";

/* solhint-disable ordering*/

abstract contract SATestBase is
    Test,
    ToArrayUtils,
    AssertUtils,
    EntryPointUtils
{
    // Test Accounts
    struct TestAccount {
        address payable addr;
        uint256 privateKey;
    }

    // Test Environment Configuration
    string internal constant MNEMONIC =
        "test test test test test test test test test test test junk";
    uint256 internal constant TEST_ACCOUNT_COUNT = 10;
    uint256 internal constant INITIAL_MAIN_ACCOUNT_FUNDS = 100000 ether;
    uint256 internal constant DEFAULT_PRE_VERIFICATIION_GAS = 21000;

    uint32 internal nextKeyIndex;

    TestAccount[] internal testAccounts;
    mapping(address account => TestAccount) internal testAccountsByAddress;
    TestAccount internal alice;
    TestAccount internal bob;
    TestAccount internal charlie;
    TestAccount internal dan;
    TestAccount internal emma;
    TestAccount internal frank;
    TestAccount internal george;
    TestAccount internal henry;
    TestAccount internal ida;

    TestAccount internal owner;

    // Test Tokens
    MockToken internal token;

    // ERC4337 Contracts
    EntryPoint internal entryPoint;
    SmartAccount internal saImplementation;
    SmartAccountFactory internal factory;

    // Modules
    EcdsaOwnershipRegistryModule internal ecdsaOwnershipRegistryModule;

    function getNextPrivateKey() internal returns (uint256) {
        return vm.deriveKey(MNEMONIC, ++nextKeyIndex);
    }

    function setUp() public virtual {
        // Generate Test Addresses
        for (uint256 i = 0; i < TEST_ACCOUNT_COUNT; i++) {
            uint256 privateKey = getNextPrivateKey();
            testAccounts.push(
                TestAccount(payable(vm.addr(privateKey)), privateKey)
            );
            testAccountsByAddress[testAccounts[i].addr] = testAccounts[i];

            deal(testAccounts[i].addr, INITIAL_MAIN_ACCOUNT_FUNDS);
        }

        // Name Test Addresses
        alice = testAccounts[0];
        vm.label(alice.addr, string.concat("Alice", vm.toString(uint256(0))));

        bob = testAccounts[1];
        vm.label(bob.addr, string.concat("Bob", vm.toString(uint256(1))));

        charlie = testAccounts[2];
        vm.label(
            charlie.addr,
            string.concat("Charlie", vm.toString(uint256(2)))
        );

        dan = testAccounts[3];
        vm.label(dan.addr, string.concat("Dan", vm.toString(uint256(3))));

        emma = testAccounts[4];
        vm.label(emma.addr, string.concat("Emma", vm.toString(uint256(4))));

        frank = testAccounts[5];
        vm.label(frank.addr, string.concat("Frank", vm.toString(uint256(5))));

        george = testAccounts[6];
        vm.label(george.addr, string.concat("George", vm.toString(uint256(6))));

        henry = testAccounts[7];
        vm.label(henry.addr, string.concat("Henry", vm.toString(uint256(7))));

        ida = testAccounts[7];
        vm.label(ida.addr, string.concat("Ida", vm.toString(uint256(8))));

        // Name Owner
        owner = testAccounts[8];
        vm.label(owner.addr, string.concat("Owner", vm.toString(uint256(9))));

        // Deploy Test Tokens
        token = new MockToken();
        vm.label(address(token), "Test Token");

        // Deploy ERC4337 Contracts
        entryPoint = new EntryPoint();
        vm.label(address(entryPoint), "Entry Point");

        saImplementation = new SmartAccount(entryPoint);
        vm.label(address(saImplementation), "Smart Account Implementation");

        factory = new SmartAccountFactory(
            address(saImplementation),
            owner.addr
        );
        vm.label(address(factory), "Smart Account Factory");

        // Deploy Modules
        ecdsaOwnershipRegistryModule = new EcdsaOwnershipRegistryModule();
        vm.label(
            address(ecdsaOwnershipRegistryModule),
            "ECDSA Ownership Registry Module"
        );

        // Ensure non zero timestamp
        vm.warp(1703452990); // Sunday, December 24, 2023 9:23:10 PM GMT
    }

    // Utility Functions
    function getSmartAccountWithModule(
        address _moduleSetupContract,
        bytes memory _moduleSetupData,
        uint256 _index,
        string memory _label
    ) internal returns (SmartAccount sa) {
        sa = SmartAccount(
            payable(
                factory.deployCounterFactualAccount(
                    _moduleSetupContract,
                    _moduleSetupData,
                    _index
                )
            )
        );
        vm.label(address(sa), _label);
    }

    function getSmartAccountExecuteCalldata(
        address _dest,
        uint256 _value,
        bytes memory _calldata
    ) internal pure returns (bytes memory) {
        return abi.encodeCall(SmartAccount.execute, (_dest, _value, _calldata));
    }

    function getSmartAccountBatchExecuteCalldata(
        address[] memory _dest,
<<<<<<< HEAD
        uint256[] memory _value,
        bytes[] memory _calldata
    ) internal pure returns (bytes memory) {
        return
            abi.encodeCall(
                SmartAccount.executeBatch,
                (_dest, _value, _calldata)
=======
        uint256[] memory _values,
        bytes[] memory _calldatas
    ) internal pure returns (bytes memory) {
        return
            abi.encodeCall(
                SmartAccount.executeBatch_y6U,
                (_dest, _values, _calldatas)
            );
    }

    function getUserOperationEventData(
        Vm.Log[] memory _entries
    ) internal returns (UserOperationEventData memory data) {
        for (uint256 i = 0; i < _entries.length; ++i) {
            if (_entries[i].topics[0] != userOperationEventTopic) {
                continue;
            }
            data.userOpHash = _entries[i].topics[1];
            data.sender = address(uint160(uint256(_entries[i].topics[2])));
            data.paymaster = address(uint160(uint256(_entries[i].topics[3])));
            (
                data.nonce,
                data.success,
                data.actualGasCost,
                data.actualGasUsed
            ) = abi.decode(_entries[i].data, (uint256, bool, uint256, uint256));
            return data;
        }
        fail("entries does not contain UserOperationEvent");
    }

    function getUserOperationRevertReasonEventData(
        Vm.Log[] memory _entries
    ) internal returns (UserOperationRevertReasonEventData memory data) {
        for (uint256 i = 0; i < _entries.length; ++i) {
            if (_entries[i].topics[0] != userOperationRevertReasonTopic) {
                continue;
            }
            data.userOpHash = _entries[i].topics[1];
            data.sender = address(uint160(uint256(_entries[i].topics[2])));
            (data.nonce, data.revertReason) = abi.decode(
                _entries[i].data,
                (uint256, bytes)
>>>>>>> f07cc615
            );
    }

    // Module Setup Data Helpers
    function getEcdsaOwnershipRegistryModuleSetupData(
        address _owner
    ) internal pure returns (bytes memory) {
        return
            abi.encodeCall(
                EcdsaOwnershipRegistryModule.initForSmartAccount,
                (_owner)
            );
    }

    // Validation Module Op Creation Helpers
    function makeEcdsaModuleUserOp(
        bytes memory _calldata,
        SmartAccount _sa,
        uint192 _nonceKey,
        TestAccount memory _signer
    ) internal view returns (UserOperation memory op) {
        op = UserOperation({
            sender: address(_sa),
            nonce: entryPoint.getNonce(address(_sa), _nonceKey),
            initCode: bytes(""),
            callData: _calldata,
            callGasLimit: gasleft() / 100,
            verificationGasLimit: gasleft() / 100,
            preVerificationGas: DEFAULT_PRE_VERIFICATIION_GAS,
            maxFeePerGas: tx.gasprice,
            maxPriorityFeePerGas: tx.gasprice - block.basefee,
            paymasterAndData: bytes(""),
            signature: bytes("")
        });

        // Sign the UserOp
        bytes32 userOpHash = entryPoint.getUserOpHash(op);
        (uint8 v, bytes32 r, bytes32 s) = vm.sign(
            _signer.privateKey,
            userOpHash
        );
        op.signature = abi.encode(
            abi.encodePacked(r, s, v),
            ecdsaOwnershipRegistryModule
        );
    }
}<|MERGE_RESOLUTION|>--- conflicted
+++ resolved
@@ -168,15 +168,6 @@
 
     function getSmartAccountBatchExecuteCalldata(
         address[] memory _dest,
-<<<<<<< HEAD
-        uint256[] memory _value,
-        bytes[] memory _calldata
-    ) internal pure returns (bytes memory) {
-        return
-            abi.encodeCall(
-                SmartAccount.executeBatch,
-                (_dest, _value, _calldata)
-=======
         uint256[] memory _values,
         bytes[] memory _calldatas
     ) internal pure returns (bytes memory) {
@@ -184,43 +175,6 @@
             abi.encodeCall(
                 SmartAccount.executeBatch_y6U,
                 (_dest, _values, _calldatas)
-            );
-    }
-
-    function getUserOperationEventData(
-        Vm.Log[] memory _entries
-    ) internal returns (UserOperationEventData memory data) {
-        for (uint256 i = 0; i < _entries.length; ++i) {
-            if (_entries[i].topics[0] != userOperationEventTopic) {
-                continue;
-            }
-            data.userOpHash = _entries[i].topics[1];
-            data.sender = address(uint160(uint256(_entries[i].topics[2])));
-            data.paymaster = address(uint160(uint256(_entries[i].topics[3])));
-            (
-                data.nonce,
-                data.success,
-                data.actualGasCost,
-                data.actualGasUsed
-            ) = abi.decode(_entries[i].data, (uint256, bool, uint256, uint256));
-            return data;
-        }
-        fail("entries does not contain UserOperationEvent");
-    }
-
-    function getUserOperationRevertReasonEventData(
-        Vm.Log[] memory _entries
-    ) internal returns (UserOperationRevertReasonEventData memory data) {
-        for (uint256 i = 0; i < _entries.length; ++i) {
-            if (_entries[i].topics[0] != userOperationRevertReasonTopic) {
-                continue;
-            }
-            data.userOpHash = _entries[i].topics[1];
-            data.sender = address(uint160(uint256(_entries[i].topics[2])));
-            (data.nonce, data.revertReason) = abi.decode(
-                _entries[i].data,
-                (uint256, bytes)
->>>>>>> f07cc615
             );
     }
 
