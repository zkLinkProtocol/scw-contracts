--- conflicted
+++ resolved
@@ -4,9 +4,9 @@
 import {SATestBase} from "../base/SATestBase.sol";
 import {SmartAccount} from "sa/SmartAccount.sol";
 import {EcdsaOwnershipRegistryModule} from "modules/EcdsaOwnershipRegistryModule.sol";
-<<<<<<< HEAD
-import {UserOperation} from "aa-core/EntryPoint.sol";
+import {EntryPoint, IEntryPoint, UserOperation} from "aa-core/EntryPoint.sol";
 import {MockEthSender} from "sa/test/mocks/MockEthSender.sol";
+import "forge-std/console.sol";
 
 contract Test {
     event Log(string message);
@@ -15,9 +15,6 @@
         emit Log(str);
     }
 }
-=======
-import "forge-std/console.sol";
->>>>>>> ed20f481
 
 contract SABasicsTest is SATestBase {
     event Log(string message);
@@ -67,7 +64,6 @@
         );
     }
 
-<<<<<<< HEAD
     function testExecuteBatch() external {
         uint256 smartAccountDeploymentIndex = 0;
         bytes memory moduleSetupData = getEcdsaOwnershipRegistryModuleSetupData(
@@ -132,7 +128,8 @@
             1 ether,
             "smart account should receive 1 ether"
         );
-=======
+    }
+
     function testByteString() external {
         bytes memory data = abi.encodePacked(
             uint8(10),
@@ -148,6 +145,5 @@
             offset := data
         }
         console.log("offset", offset);
->>>>>>> ed20f481
     }
 }