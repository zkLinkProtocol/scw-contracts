--- conflicted
+++ resolved
@@ -43,12 +43,8 @@
     },
     sessionKey,
     entryPoint,
-<<<<<<< HEAD
-    'getNonce',
+    "getNonce",
     true
-=======
-    "nonce"
->>>>>>> 7e9e189d
   );
 
   const paddedSig = defaultAbiCoder.encode(
