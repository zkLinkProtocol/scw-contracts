--- conflicted
+++ resolved
@@ -9,16 +9,12 @@
 } from "ethers/lib/utils";
 import { BigNumber, Contract, Signer, Wallet } from "ethers";
 import { ethers } from "hardhat";
-<<<<<<< HEAD
 import {
   AddressZero,
   callDataCost,
   HashZero,
   rethrow,
 } from "../utils/testUtils";
-=======
-import { AddressZero, callDataCost, rethrow } from "../utils/testUtils";
->>>>>>> 7e9e189d
 import {
   ecsign,
   toRpcSig,
@@ -206,7 +202,7 @@
   entryPoint?: EntryPoint,
   getNonceFunction = "getNonce",
   useNonceKey = true,
-  nonceKey: number = 0
+  nonceKey = 0
 ): Promise<UserOperation> {
   const op1 = { ...op };
   const provider = entryPoint?.provider;
@@ -315,13 +311,9 @@
   signer: Wallet | Signer,
   entryPoint?: EntryPoint,
   getNonceFunction = "getNonce",
-<<<<<<< HEAD
   useNonceKey = true,
-  nonceKey: number = 0,
-  extraPreVerificationGas: number = 0
-=======
+  nonceKey = 0,
   extraPreVerificationGas = 0
->>>>>>> 7e9e189d
 ): Promise<UserOperation> {
   const provider = entryPoint?.provider;
   const op2 = await fillUserOp(
@@ -352,12 +344,8 @@
   moduleAddress: string,
   options?: {
     preVerificationGas?: number;
-<<<<<<< HEAD
   },
-  nonceKey: number = 0
-=======
-  }
->>>>>>> 7e9e189d
+  nonceKey = 0
 ): Promise<UserOperation> {
   const SmartAccount = await ethers.getContractFactory("SmartAccount");
 
@@ -374,14 +362,10 @@
     },
     userOpSigner,
     entryPoint,
-<<<<<<< HEAD
     "getNonce",
     true,
     nonceKey,
     0
-=======
-    "nonce"
->>>>>>> 7e9e189d
   );
 
   // add validator module address to the signature
@@ -407,12 +391,8 @@
   validAfter: number,
   options?: {
     preVerificationGas?: number;
-<<<<<<< HEAD
   },
-  nonceKey: number = 0
-=======
-  }
->>>>>>> 7e9e189d
+  nonceKey = 0
 ): Promise<UserOperation> {
   const SmartAccount = await ethers.getContractFactory("SmartAccount");
 
@@ -429,14 +409,10 @@
     },
     userOpSigner,
     entryPoint,
-<<<<<<< HEAD
     "getNonce",
     true,
     nonceKey,
     0
-=======
-    "nonce"
->>>>>>> 7e9e189d
   );
 
   const hash = await paymaster.getHash(
@@ -460,14 +436,10 @@
     },
     userOpSigner,
     entryPoint,
-<<<<<<< HEAD
     "getNonce",
     true,
     nonceKey,
     0
-=======
-    "nonce"
->>>>>>> 7e9e189d
   );
 
   // add validator module address to the signature
@@ -491,12 +463,8 @@
   ecdsaModuleAddress: string,
   options?: {
     preVerificationGas?: number;
-<<<<<<< HEAD
   },
-  nonceKey: number = 0
-=======
-  }
->>>>>>> 7e9e189d
+  nonceKey = 0
 ): Promise<UserOperation> {
   const SmartAccount = await ethers.getContractFactory("SmartAccount");
 
@@ -513,14 +481,10 @@
     },
     userOpSigner,
     entryPoint,
-<<<<<<< HEAD
     "getNonce",
     true,
     nonceKey,
     0
-=======
-    "nonce"
->>>>>>> 7e9e189d
   );
 
   const signatureForSAOwnershipRegistry = ethers.utils.defaultAbiCoder.encode(
@@ -549,14 +513,9 @@
   options?: {
     preVerificationGas?: number;
   },
-<<<<<<< HEAD
-  validUntil: number = 0,
-  validAfter: number = 0,
-  nonceKey: number = 0
-=======
   validUntil = 0,
-  validAfter = 0
->>>>>>> 7e9e189d
+  validAfter = 0,
+  nonceKey = 0
 ): Promise<UserOperation> {
   const SmartAccount = await ethers.getContractFactory("SmartAccount");
 
@@ -573,14 +532,10 @@
     },
     userOpSigner,
     entryPoint,
-<<<<<<< HEAD
     "getNonce",
     true,
     nonceKey,
     0
-=======
-    "nonce"
->>>>>>> 7e9e189d
   );
 
   const leafOfThisUserOp = hexConcat([
